"""A set of helper functions to work with the astropy module."""
import functools
import random
import string
import tempfile
import subprocess
import collections
from itertools import cycle, islice, chain, combinations

import numpy as np
from astropy.table import Table, join
from astropy.coordinates import SkyCoord
from astropy import units as u
from astroquery.vizier import Vizier

###############################################################################
# Astropy Utilities                                                           #
###############################################################################

def change_column_dtype(table, colname, newdtype):
    '''Changes the dtype of a column in a table.

    Use this function to change the dtype of a particular column in a table.
    '''
    tempcol = table[colname]
    colindex = table.colnames.index(colname)
    del(table[colname])
    table.add_column(np.asanyarray(tempcol, dtype=newdtype), index=colindex)

def astropy_table_index(table, column, value):
    '''Returns the row index of the table which has the value in column.

    There are often times when you want to know the index of the row
    where a certain column has a value. This function will return a 
    list of row indices that match the value in the column.'''
    return astropy_table_indices(table, column, [value])

def astropy_table_indices(table, column, values):
    '''Returns the row indices of the table which have the values in column.

    If you need to get the indices of values located in the column of a table,
    this function will determine that for you.
    '''
    indices = mark_selections_in_columns(table[column], values)
    return np.where(indices)

def mark_selections_in_columns(col, values):
    '''Return index indicating values are in col.

    Returns an index array which is the size of col that indicates True when
    col holds an entry equal to value, and False otherwise.'''
    if len(col) > len(values)**2:
        return multi_logical_or(*[col == v for v in values])
    else:
        try:
            valset = set(values)
        except TypeError:
            unmasked_values = values[values.mask == False]
            valset = set(unmasked_values)
        index = []
        for v in col:
            try:
                incol = v in valset
            except TypeError:
                incol = False
            index.append(incol)
        return np.array(index, dtype=np.bool)

def multi_logical_or(*arrs):
    '''Performs a logical or for an arbitrary number of boolean arrays.'''
    return functools.reduce(np.logical_or, arrs, False)

def multi_logical_and(*arrs):
    '''Performs a logical or for an arbitrary number of boolean arrays.'''
    return functools.reduce(np.logical_and, arrs, True)

def astropy_table_row(table, column, value):
    '''Returns the row of the table which has the value in column.

    If you want to know the row in an astropy table where a value in a
    column corresponds to a given value, this function will return that
    row. If there are multiple rows which match the value in the 
    column, you will get all of them. If no rows match the value, this
    function will throw a ValueError.'''
    return table[astropy_table_index(table, column, value)]

def extract_subtable_from_column(table, column, selections):
    '''Returns a table which only contains values in selections.

    This function will create a Table whose values in column are only
    those found in selections.
    '''
    return table[astropy_table_indices(table, column, selections)]

def filter_column_from_subtable(table, column, selections):
    '''Returns a table where none of the values in column are selections.

    This function will create a Table whose values are those in column which
    are not found in selections.
    '''

    subindices = astropy_table_indices(table, column, selections)
    compindices = get_complement_indices(subindices, len(table))
    return table[compindices]

def join_by_id(table1, table2, columnid1, columnid2, join_type="inner",
               conflict_suffixes=("_A", "_B"), idproc=None,
               additional_keys=[]):
    '''Joins two tables based on columns with different names.

    Table1 and table2 are the tables to be joined together. The column names
    that should be joined are the two columnids. Columnid1 will be the column
    name for the returned table. In case of conflicts, the
    conflict suffixes will be appended to the keys with conflicts. To merge
    conflicts instead of keeping them separate, add the column name to
    additional_keys.

    If the entries in the columns to be merged should be processed a certain
    way, the function that does the processing should be given in idfilter. For
    no processing, "None" should be passed instead.
    '''

    # Process the columns if need be.
    if idproc is not None:
        # I want to duplicate the data so it won't be lost. And by keeping it
        # in the table, it will be preserved when it is joined.
        origcol1 = table1[columnid1]
        origcol2 = table2[columnid2]
        randomcol1 = generate_random_string(10)
        randomcol2 = generate_random_string(10)
        table1.rename_column(columnid1, randomcol1)
        table2.rename_column(columnid2, randomcol2)
        table1[columnid1] = idproc(origcol1)
        table2[columnid2] = idproc(origcol2)

    # If columnid1 = columnid2, then we can go straight to a join. If not, then 
    # columnid2 needs to be renamed to columnid1. If table2[columnid1] exists, 
    # then we have a problem and an exception should be thrown.
    if columnid1 != columnid2:
        if columnid1 not in table2.colnames:
            table2[columnid1] = table2[columnid2]
        else: 
            raise ValueError(
                "Column {0} already exists in second table.".format(columnid1))

    try:
        newtable = join(
            table1, table2, keys=[columnid1]+additional_keys, 
            join_type=join_type, table_names=list(conflict_suffixes), 
            uniq_col_name="{col_name}{table_name}")
    finally:
        # Clean up the new table.
        if columnid1 != columnid2:
            del(table2[columnid1])
        if idproc is not None:
            del(table1[columnid1])
            del(table2[columnid2])
            del(newtable[randomcol1])
            del(newtable[randomcol2])
            table1.rename_column(randomcol1, columnid1)
            table2.rename_column(randomcol2, columnid2)

    return newtable

def join_by_ra_dec(
    table1, table2, ra1="RA", dec1="DEC", ra2="RA", dec2="DEC", 
    ra1_unit=u.degree, dec1_unit=u.degree, ra2_unit=u.degree, dec2_unit=u.degree, 
    match_threshold=5*u.arcsec, join_type="inner", 
    conflict_suffixes=("_A", "_B")):
    '''Join two tables by RA and DEC.

    This function will essentially perform a join between tables using
    coordinates. The column names for the coordinates should be given in ra1,
    ra2, dec1, dec2. 

    In case of conflicts, the conflict_suffices will be used for columns in
    table1 and table2, respectively.
    '''
    # Instead of directly using RA/Dec, we'll set up a column that maps rows in
    # table 2 to rows in table2.
    match_column = generate_random_string(10)

    ra1_coords = table1[ra1]
    try:
        ra1_coords = ra1_coords.to(ra1_unit)
    except u.UnitConversionError:
        ra1_coords = ra1_coords * ra1_unit

    dec1_coords = table1[dec1]
    try:
        dec1_coords = dec1_coords.to(dec1_unit)
    except u.UnitConversionError:
        dec1_coords = dec1_coords * dec1_unit
    ra2_coords = table2[ra2]
    try:
        ra2_coords = ra2_coords.to(ra2_unit)
    except u.UnitConversionError:
        ra2_coords = ra2_coords * ra2_unit
    dec2_coords = table2[dec2]
    try:
        dec2_coords = dec2_coords.to(dec2_unit)
    except u.UnitConversionError:
        dec2_coords = dec2_coords * dec2_unit

    # This will cross-match the two catalogs to find the nearest matches.
    coords1 = SkyCoord(ra=ra1_coords, dec=dec1_coords)
    coords2 = SkyCoord(ra=ra2_coords, dec=dec2_coords)
    idx, d2d, d3d = coords1.match_to_catalog_sky(coords2)

    # We only count matches which are within the match threshold.
    matches = d2d < match_threshold
    matched_tbl1 = table1[matches]

    try:
        table2[match_column] = np.arange(len(table2))

        matched_tbl1[match_column] = table2[idx[matches]][match_column]

        newtable = join(
            matched_tbl1, table2, keys=match_column, 
            join_type=join_type, table_names=list(conflict_suffixes),
            uniq_col_name="{col_name}{table_name}")

    finally:
        del(table2[match_column])

    del(newtable[match_column])
    # Want to inherit table1 column naming.
    # This will require deleting the table2 coordinates from the new table.
    try:
        del(newtable[ra2])
    except KeyError:
        # This occurs when ra1=ra2.
        assert ra1==ra2
        newtable.rename_column(ra1+conflict_suffixes[0], ra1)
        del(newtable[ra2+conflict_suffixes[1]])

    try:
        del(newtable[dec2])
    except KeyError:
        assert dec1==dec2
        newtable.rename_column(dec1+conflict_suffixes[0], dec1)
        del(newtable[dec2+conflict_suffixes[1]])

    return newtable

def generate_random_string(length):
    '''Generate a random string with the given length.'''
    return "".join([random.choice(string.ascii_letters) for _ in
                    range(length)])

def get_complement_indices(initindices, tablelength):
    '''Returns the indices corresponding to rows not in partialtable.
    
    This function essenially creates indices which correspond to the rows in
    totaltable rows not in partialtable.
    '''
    compmask = np.ones(tablelength, np.bool)
    compmask[initindices] = 0
    return np.where(compmask)

def get_complement_table(partialtable, totaltable, compcolumn):
    '''Returns a subtable of total table without rows in partialtable.

    This is kinda like an operation to create a table which when stacked with
    partialtable and sorted by compcolumn, will create totaltable.
    '''
    partialindices = astropy_table_indices(totaltable, compcolumn,
                                                partialtable[compcolumn])
    compmask = get_complement_indices(partialindices, len(totaltable))
    comp_sample = totaltable[compmask]
    return comp_sample

def split_table_by_value(table, column, splitvalue):
    '''Bifurcates a table in two.

    This function splits a table based on the values in column and returns two
    tables in a 2-tuple. Values less than splitvalue are in the first tuple.
    Values greater than splitvalue are in the second.
    '''
    lowentries = table[np.where(table[column] < splitvalue)]
    highentries = table[np.where(table[column] >= splitvalue)]

    return lowentries, highentries
        
def first_row_in_group(tablegroup):
    '''Iterates through groups and selects the first row from each group.

    This is good for tables where there are multiple entries for each grouping,
    but the first row in the table is the preferable one. Such a thing occurs
    with the Catalog of Active Binary Systems (III).
    '''
    rowholder = []
    for group in tablegroup.groups:
        rowholder.append(group[0])
    filteredtable = Table(rows=rowholder, names=tablegroup.colnames)
    return filteredtable

###############################################################################
# Astroquery Catalog #
###############################################################################

def Vizier_cached_table(tblpath, tablecode):
    '''Read a table from disk, querying Vizier if needed.

    For large tables which can be automatically queried from Vizier, but take a
    long time to download, this function will download the queried table into
    tblpath, and then read from it for all following times.

    The tablecode is the code (e.g. "J/A+A/512/A54/table8") uniquely
    identifying the desired table.'''

    try:
        tbl = Table.read(str(tblpath), format="ascii.ipac")
    except FileNotFoundError:
        Vizier.ROW_LIMIT = -1
        tbl = Vizier.get_catalogs(tablecode)[0]
        tbl.write(str(tblpath), format="ascii.ipac")

    return tbl

###############################################################################
# Spreadsheet help #
###############################################################################
def inspect_table_as_spreadsheet(table):
    '''Opens the table in Libreoffice.

    For cases where it would be much easier to look at data by analyzing it in
    a spreadsheet, this function will essentially take the table and load it
    into Libreoffice so that operations can be done on it.
    '''
    with tempfile.NamedTemporaryFile() as fp:
        table.write(fp.name, format="ascii.csv")
        libreargs = ["oocalc", fp.name]
        try:
            subprocess.run(libreargs)
        except FileNotFoundError:
            libreargs[0] = "localc"
            subprocess.run(libreargs)

def inspect_table_in_topcat(table):
    '''Opens the table in TOPCAT

    TOPCAT is a useful tool for inspecting tables that are suited to be written
    as FITS files. TOPCAT is actually much more extensible than we are using it
    for, but it's helpful for this purpose.
    '''
    with tempfile.NamedTemporaryFile() as fp:
        table.write(fp.name, format="fits", overwrite=True)
        topcatargs = ["/home/regulus/simonian/topcat/topcat", fp.name]
        subprocess.run(topcatargs)

###############################################################################
# Caching large data files #
###############################################################################

class memoized(object):
    '''Decorator. Cache's a function's return value each time it is called. If
    called later with the same arguments, the cached value is returned (not
    reevaluated).
    '''
    def __init__(self, func):
        self.func = func
        self.cache = {}
    def __call__(self, *args):
        if not isinstance(args, collections.Hashable):
            # uncacheable. a list, for instance.
            # better to not cache than blow up
            print("Uncacheable")
            return self.func(*args)
        if args in self.cache:
            print("Cached")
            return self.cache[args]
        else:
            print("Putting into cache")
            value = self.func(*args)
            self.cache[args] = value
            return value
    def __repr__(self):
        '''Return the function's docstring.'''
        return self.func.__doc__
    def __get__(self, obj, objtype):
        '''Support instance methods.'''
        return functools.partial(self.__call__, obj)

def shortcut_file(filename, format="fits"):
    ''' Return a decorator that both caches the result and saves it to a file.

    This decorator should be used for commonly used snippets and combinations
    of tables that are small enough to be read in quickly, and processed enough
    that generating them from scratch is time-intensive.
    '''

    class Memorize(object):
        '''
        A function decorated with @memorize caches its return value every time
        it is called. If the function is called later with the same arguments,
        the cached value is returned (the function is not reevaluated). The
        cache is stored in the filename provided in shortcut_file for reuse in
        future executions. If the function corresponding to this decorated has
        been updated, make sure to change the object at the given filename.
        '''
        def __init__(self, func):
            self.func = func
            self.filename = filename
            self.table = None

        def __call__(self, *args):
            if self.table is None:
                try:
                    self.read_cache()
                except FileNotFoundError:
                    value = self.func(*args)
                    self.table = value
                    self.save_cache()

            return self.table

        def read_cache(self):
            '''
            Read the table in from the given location. This will take the
            format given in the shortcut_file command.
            '''
            self.table = Table.read(self.filename, format=format)

        def save_cache(self):
            '''
            Save the table into the given filename using the given format.
            '''
            try:
                self.table.write(self.filename, format=format)
            except FileNotFoundError:
                self.filename.parent.mkdir(parents=True)
                self.table.write(self.filename, format=format)

        def __repr__(self):
            ''' Return the function's docstring. '''
            return self.func.__doc__

        def __get__(self, obj, objtype):
            ''' Support instance methods. '''
            return functools.partial(self.__call__, obj)

    return Memorize

###############################################################################
# Itertools help #
###############################################################################

def roundrobin(*iterables):
    '''roundrobin('ABC', 'D', 'EF') --> ADEBFC'''
    # Recipe cedited to George Sakkis
    pending = len(iterables)
    nexts = cycle(iter(it).__next__ for it in iterables)
    while pending:
        try:
            for next in nexts:
                yield next()
        except StopIteration:
            pending -= 1
            nexts = cycle(islice(nexts, pending))

def take(n, iterable):
    '''Return first n items of the iterable as a list.'''
    return list(islice(iterable, n))

def flatten(listOfLists):
    "Flatten one level of nesting"
    return chain.from_iterable(listOfLists)

def random_permutation(iterable, r=None):
    """Random selection from itertools.product(*args, **kwds)"""
    pool = tuple(iterable)
    r = len(pool) if r is None else r
    return tuple(random.sample(pool, r))

def powerset(iterable):
    "powerset([1,2,3]) --> () (1,) (2,) (3,) (1,2) (1,3) (2,3) (1,2,3)"
    s = list(iterable)
    return chain.from_iterable(combinations(s, r) for r in range(len(s)+1))

def consume(iterator, n):
    "Advance the iterator n-steps ahead. If n is none, consume entirely."
    # Use functions that consume iterators at C speed.
    if n is None:
        # feed the entire iterator into a zero-length deque
        collections.deque(iterator, maxlen=0)
    else:
        # advance to the empty slice starting at position n
        next(islice(iterator, n, n), None)

def nth(iterable, n, default=None):
    "Returns the nth item or a default value"
    return next(islice(iterable, n, None), default)

###############################################################################
<<<<<<< HEAD
# Binary confidence intervals #
###############################################################################

def poisson_upper(n, sigma):
    '''Return the Poisson upper limit of the confidence interval.
    
    This is the upper limit for a given number of successes n, and the width of
    the confidence interval is given in sigmas.'''
    up = (n+1)*(1 - 1/9/(n+1) + sigma/3/np.sqrt(n+1))**3
    return up

def poisson_lower(n, sigma):
    '''Return the Poisson lower limit of the confidence interval.

    This is the lower limit for a given number of successes n, and the width of
    the confidence interval is given in sigmas. This formula is from Gehrels
    (1986) and contains tuned parameters.'''
    betas = {1.0: 0.0, 2.0: 0.062, 3.0:0.222}
    gammas = {1.0: 0.0, 2.0: -2.19, 3.0: -1.85}

    low = n * (1 - 1/9/n - sigma/3/np.sqrt(n) + betas[sigma]*n**gammas[sigma])**3
    return low
=======
# Numpy help #
###############################################################################

def slicer_vectorized(arr, strindices):
    '''Extract the substring at strindices from an array.

    Given a string array arr, extract the substring elementwise corresponding
    to the indices in strindices.'''
    arr = np.array(arr, dtype=np.unicode_)
    indexarr = np.array(strindices, dtype=np.int_)
    temparr = arr.view('U1').reshape(len(arr), -1)[:,strindices]
    return np.fromstring(temparr.tostring(), dtype='U'+str(len(indexarr)))
>>>>>>> 2fcf7ca0
<|MERGE_RESOLUTION|>--- conflicted
+++ resolved
@@ -494,7 +494,6 @@
     return next(islice(iterable, n, None), default)
 
 ###############################################################################
-<<<<<<< HEAD
 # Binary confidence intervals #
 ###############################################################################
 
@@ -517,7 +516,8 @@
 
     low = n * (1 - 1/9/n - sigma/3/np.sqrt(n) + betas[sigma]*n**gammas[sigma])**3
     return low
-=======
+
+############################################################################
 # Numpy help #
 ###############################################################################
 
@@ -529,5 +529,4 @@
     arr = np.array(arr, dtype=np.unicode_)
     indexarr = np.array(strindices, dtype=np.int_)
     temparr = arr.view('U1').reshape(len(arr), -1)[:,strindices]
-    return np.fromstring(temparr.tostring(), dtype='U'+str(len(indexarr)))
->>>>>>> 2fcf7ca0
+    return np.fromstring(temparr.tostring(), dtype='U'+str(len(indexarr)))